--- conflicted
+++ resolved
@@ -1,14 +1,14 @@
-import csv
 import sys
 import warnings
-from pathlib import Path
-from typing import Dict, List, Optional, Tuple
 
 import numpy as np
 import scipy
+import csv
+import xarray as xr
+from typing import List, Tuple, Dict, Optional
 import scipy.sparse
-import xarray as xr
 from scipy import sparse
+from pathlib import Path
 from scipy.sparse import csr_matrix
 
 # Attempt to import pypardiso's spsolve function. If it isn't available, fall back on scipy's spsolve.
@@ -18,12 +18,7 @@
     from scipy.sparse.linalg import spsolve
 
 
-def create_demand_vector(
-    activities_idx: List[int],
-    A: scipy.sparse,
-    demand: xr.DataArray,
-    unit_conversion: np.ndarray,
-) -> np.ndarray:
+def create_demand_vector(activities_idx: List[int], A: scipy.sparse, demand: xr.DataArray, unit_conversion: np.ndarray) -> np.ndarray:
     """
     Create a demand vector with the given activities indices, sparse matrix A, demand values, and unit conversion factors.
 
@@ -78,11 +73,11 @@
 
 
 def load_matrix_and_index(
-    file_path: Path,
-    num_indices: int,
-    sign: int = 1,
-    transpose: bool = False,
-    extra_indices: Optional[int] = None,
+        file_path: Path,
+        num_indices: int,
+        sign: int = 1,
+        transpose: bool = False,
+        extra_indices: Optional[int] = None
 ) -> csr_matrix:
     """
     Reads a CSV file and returns its contents as a CSR sparse matrix.
@@ -112,10 +107,7 @@
         shape = (num_indices, I.max() + 1)
         idx = (J, I)
     else:
-        shape = (
-            extra_indices if extra_indices is not None else I.max() + 1,
-            num_indices,
-        )
+        shape = (extra_indices if extra_indices is not None else I.max() + 1, num_indices)
         idx = (I, J)
 
     # Create and return the CSR matrix
@@ -124,7 +116,10 @@
 
 
 def get_lca_matrices(
-    datapackage: str, model: str, scenario: str, year: int
+    datapackage: str,
+    model: str,
+    scenario: str,
+    year: int
 ) -> Tuple[sparse.csr_matrix, sparse.csr_matrix, Dict, Dict]:
     """
     Retrieve Life Cycle Assessment (LCA) matrices from disk.
@@ -143,9 +138,7 @@
     B_inds = read_indices_csv(dirpath / "B_matrix_index.csv")
 
     A = load_matrix_and_index(dirpath / "A_matrix.csv", len(A_inds), transpose=True)
-    B = load_matrix_and_index(
-        dirpath / "B_matrix.csv", len(B_inds), sign=-1, extra_indices=len(A_inds)
-    )
+    B = load_matrix_and_index(dirpath / "B_matrix.csv", len(B_inds), sign = -1, extra_indices=len(A_inds))
 
     return A, B, A_inds, B_inds
 
@@ -166,7 +159,7 @@
 
     for region in vars_info:
         for variable in vars_info[region]:
-            idx = vars_info[region][variable]["idx"]
+            idx = vars_info[region][variable]['idx']
             row_mask = np.isin(A_coo.row, idx)
             col_mask = np.isin(A_coo.col, idx)
             A_coo.data[row_mask & ~col_mask] = 0  # zero out rows
@@ -175,7 +168,6 @@
     return A_coo.tocsr()
 
 
-<<<<<<< HEAD
 def characterize_inventory(C, lcia_matrix) -> np.ndarray:
     """
     Characterize an inventory with an LCIA matrix.
@@ -189,14 +181,9 @@
 
 
 def solve_inventory(A: csr_matrix, B: np.ndarray, f: np.ndarray) -> np.ndarray:
-=======
-def solve_inventory(
-    A: csr_matrix, B: np.ndarray, f: np.ndarray, lcia_matrix: np.ndarray
-) -> np.ndarray:
->>>>>>> 9c5ec825
     """
     Solve the inventory problem for a set of activities, given technosphere and biosphere matrices, demand vector,
-    and the indices of activities to consider.
+    LCIA matrix, and the indices of activities to consider.
 
     This function uses either the pypardiso or scipy library to solve the linear system, depending on the availability
     of the pypardiso library. The solutions are then used to calculate LCIA scores.
@@ -226,14 +213,4 @@
     # Compute product of A_inv and B
     C = A_inv * B
 
-<<<<<<< HEAD
-    return C
-=======
-    # Multiply C with lcia_matrix to get D
-    D = C[..., None] * lcia_matrix
-
-    # Sum along the first axis of D to get final result
-    D = D.sum(axis=1)
-
-    return D
->>>>>>> 9c5ec825
+    return C