"""
This module contains functions to calculate the Life Cycle Assessment (LCA) results for a given model, scenario, and year.

"""

import csv
import logging
import uuid
from pathlib import Path
from typing import Any, Dict, List, Tuple

import bw2calc as bc
import bw_processing as bwp
import numpy as np
import pyprind
from bw2calc.monte_carlo import MonteCarloLCA
from bw_processing import Datapackage
from numpy import dtype, ndarray
from scipy import sparse
from scipy.sparse import csr_matrix

from .filesystem_constants import DIR_CACHED_DB
from .lcia import fill_characterization_factors_matrices
<<<<<<< HEAD
from .utils import get_unit_conversion_factors, fetch_indices, check_unclassified_activities, \
    _group_technosphere_indices
=======
from .pathways import _group_technosphere_indices
from .utils import (
    check_unclassified_activities,
    fetch_indices,
    get_unit_conversion_factors,
)
>>>>>>> 1e97b7d1

logging.basicConfig(
    level=logging.DEBUG,
    filename="pathways.log",  # Log file to save the entries
    filemode="a",  # Append to the log file if it exists, 'w' to overwrite
    format="%(asctime)s - %(levelname)s - %(module)s - %(message)s",
    datefmt="%Y-%m-%d %H:%M:%S",
)


def read_indices_csv(file_path: Path) -> dict[tuple[str, str, str, str], int]:
    """
    Reads a CSV file and returns its contents as a dictionary.

    Each row of the CSV file is expected to contain four string values followed by an index.
    These are stored in the dictionary as a tuple of the four strings mapped to the index.

    :param file_path: The path to the CSV file.
    :type file_path: Path

    :return: A dictionary mapping tuples of four strings to indices.
    For technosphere indices, the four strings are the activity name, product name, location, and unit.
    For biosphere indices, the four strings are the flow name, category, subcategory, and unit.
    :rtype: Dict[Tuple[str, str, str, str], str]
    """
    indices = dict()
    with open(file_path) as read_obj:
        csv_reader = csv.reader(read_obj, delimiter=";")
        for row in csv_reader:
            try:
                indices[(row[0], row[1], row[2], row[3])] = int(row[4])
            except IndexError as err:
                logging.error(f"Error reading row {row} from {file_path}: {err}. "
                              f"Could it be that the file uses commas instead of semicolons?")
    return indices


def load_matrix_and_index(
    file_path: Path,
) -> Tuple[np.ndarray, np.ndarray, np.ndarray, np.ndarray]:
    """
    Reads a CSV file and returns its contents as a CSR sparse matrix.

    :param file_path: The path to the CSV file.
    :type file_path: Path
    :return: A tuple containing the data, indices, and sign of the data.
    :rtype: Tuple[np.ndarray, np.ndarray, np.ndarray]
    """
    # Load the data from the CSV file
    array = np.genfromtxt(file_path, delimiter=";", skip_header=1)

    # give `indices_array` a list of tuples of indices
    indices_array = np.array(
        list(zip(array[:, 1].astype(int), array[:, 0].astype(int))),
        dtype=bwp.INDICES_DTYPE,
    )

    data_array = array[:, 2]

    # make a boolean scalar array to store the sign of the data
    flip_array = array[:, -1].astype(bool)

    distributions_array = np.array(
        list(
            zip(
                array[:, 3].astype(int),  # uncertainty type
                array[:, 4].astype(float),  # loc
                array[:, 5].astype(float),  # scale
                array[:, 6].astype(float),  # shape
                array[:, 7].astype(float),  # minimum
                array[:, 8].astype(float),  # maximum
                array[:, 9].astype(bool),  # negative
            )
        ),
        dtype=bwp.UNCERTAINTY_DTYPE,
    )

    return data_array, indices_array, flip_array, distributions_array


def get_lca_matrices(
    filepaths: list,
    model: str,
    scenario: str,
    year: int,
) -> Tuple[Datapackage, Dict, Dict]:
    """
    Retrieve Life Cycle Assessment (LCA) matrices from disk.

    :param filepaths: A list of filepaths containing the LCA matrices.
    :type filepaths: List[str]
    :param model: The name of the model.
    :type model: str
    :param scenario: The name of the scenario.
    :type scenario: str
    :param year: The year of the scenario.
    :type year: int
    :rtype: Tuple[sparse.csr_matrix, sparse.csr_matrix, Dict, Dict]
    """

    # find the correct filepaths in filepaths
    # the correct filepath are the strings that contains
    # the model, scenario and year
    def filter_filepaths(suffix: str, contains: List[str]):
        return [
            Path(fp)
            for fp in filepaths
            if all(kw in fp for kw in contains)
            and Path(fp).suffix == suffix
            and Path(fp).exists()
        ]

    def select_filepath(keyword: str, fps):
        matches = [fp for fp in fps if keyword in fp.name]
        if not matches:
            raise FileNotFoundError(f"Expected file containing '{keyword}' not found.")
        return matches[0]

    fps = filter_filepaths(".csv", [model, scenario, str(year)])
    if len(fps) != 4:
        raise ValueError(f"Expected 4 filepaths, got {len(fps)}")

    fp_technosphere_inds = select_filepath("A_matrix_index", fps)
    fp_biosphere_inds = select_filepath("B_matrix_index", fps)
    technosphere_inds = read_indices_csv(fp_technosphere_inds)
    biosphere_inds = read_indices_csv(fp_biosphere_inds)
    # remove the last element of the tuple, which is the index
    biosphere_inds = {k[:-1]: v for k, v in biosphere_inds.items()}

    dp = bwp.create_datapackage()

    fp_A = select_filepath("A_matrix", [fp for fp in fps if "index" not in fp.name])
    fp_B = select_filepath("B_matrix", [fp for fp in fps if "index" not in fp.name])

    # Load matrices and add them to the datapackage
    for matrix_name, fp in [("technosphere_matrix", fp_A), ("biosphere_matrix", fp_B)]:
        data, indices, sign, distributions = load_matrix_and_index(fp)
        dp.add_persistent_vector(
            matrix=matrix_name,
            indices_array=indices,
            data_array=data,
            flip_array=sign if matrix_name == "technosphere_matrix" else None,
            distributions_array=distributions,
        )

    return dp, technosphere_inds, biosphere_inds


def remove_double_counting(
    characterized_inventory: csr_matrix, vars_info: dict, activity_idx: int
) -> csr_matrix:
    """
    Remove double counting from a characterized inventory matrix for all activities except
    the activity being evaluated, across all methods.

    :param characterized_inventory: Characterized inventory matrix with rows for different methods and columns for different activities.
    :param vars_info: Dictionary with information about which indices to zero out.
    :param activity_idx: Index of the activity being evaluated, which should not be zeroed out.
    :return: Characterized inventory with double counting removed for all but the evaluated activity.

    TODO: This function is not used in the current implementation. It was used in the previous implementation. Needs improvement.

    """

    print("Removing double counting")
    if isinstance(characterized_inventory, np.ndarray):
        characterized_inventory = csr_matrix(characterized_inventory)
    elif not isinstance(characterized_inventory, csr_matrix):
        raise TypeError(
            "characterized_inventory must be a csr_matrix or a numpy array."
        )

    # Gather all indices for which we want to avoid double counting, except the evaluated activity
    list_of_idx_to_remove = []
    for region in vars_info:
        for variable in vars_info[region]:
            idx = vars_info[region][variable]
            if idx != activity_idx:
                list_of_idx_to_remove.append(idx)

    # Convert to lil_matrix for more efficient element-wise operations - CHECK IF THIS IS ACTUALLY FASTER
    characterized_inventory = characterized_inventory.tolil()

    # Zero out the specified indices for all methods, except for the activity being evaluated
    for idx in list_of_idx_to_remove:
        characterized_inventory[:, idx] = 0

    return characterized_inventory.tocsr()


def process_region(data: Tuple) -> dict[str, ndarray[Any, dtype[Any]] | list[int]]:
    """
    Process the region data.
    :param data: Tuple containing the model, scenario, year, region, variables, vars_idx, scenarios, units_map,
                    demand_cutoff, lca, characterization_matrix, debug, use_distributions.
    :return: Dictionary containing the region data.
    """
    (
        model,
        scenario,
        year,
        region,
        variables,
        vars_idx,
        scenarios,
        units_map,
        demand_cutoff,
        lca,
        characterization_matrix,
        debug,
        use_distributions,
    ) = data

    variables_demand = {}
    d = []

    for v, variable in enumerate(variables):
        idx, dataset = vars_idx[variable]["idx"], vars_idx[variable]["dataset"]
        # Compute the unit conversion vector for the given activities
        dataset_unit = dataset[2]
        unit_vector = get_unit_conversion_factors(
            scenarios.attrs["units"][variable],
            dataset_unit,
            units_map,
        )

        # Fetch the demand for the given region, model, pathway, and year
        demand = scenarios.sel(
            variables=variable,
            region=region,
            model=model,
            pathway=scenario,
            year=year,
        )

        # If the demand is below the cut-off criteria, skip to the next iteration
        share = demand / scenarios.sel(
            region=region,
            model=model,
            pathway=scenario,
            year=year,
        ).sum(dim="variables")

        # If the total demand is zero, return None
        if share < demand_cutoff:
            continue

        variables_demand[variable] = {
            "id": idx,
            "demand": demand.values * float(unit_vector),
        }

        lca.lci(demand={idx: demand.values * float(unit_vector)})

        if use_distributions == 0:
            # Regular LCA
            characterized_inventory = (
                characterization_matrix @ lca.inventory
            ).toarray()

        else:
            # Use distributions for LCA calculations
            # next(lca) is a generator that yields the inventory matrix
            results = np.array(
                [
                    (characterization_matrix @ lca.inventory).toarray()
                    for _ in zip(range(use_distributions), lca)
                ]
            )

            # calculate quantiles along the first dimension
            characterized_inventory = np.quantile(results, [0.05, 0.5, 0.95], axis=0)

        d.append(characterized_inventory)

        if debug:
            logging.info(
                f"var.: {variable}, name: {dataset[0][:50]}, "
                f"ref.: {dataset[1]}, unit: {dataset[2][:50]}, idx: {idx},"
                f"loc.: {dataset[3]}, demand: {round(float(demand.values * float(unit_vector)), 2)}, "
                f"unit conv.: {unit_vector}, "
                f"impact: {np.round(characterized_inventory.sum(axis=-1) / (demand.values * float(unit_vector)), 3)}. "
            )

    # Save the characterization vectors to disk
    id_array = uuid.uuid4()
    np.save(file=DIR_CACHED_DB / f"{id_array}.npy", arr=np.stack(d))

    # just making sure that the memory is freed. Maybe not needed- check later
    del d

    # returning a dictionary containing the id_array and the variables
    # to be able to fetch them back later
    return {
        "id_array": id_array,
        "variables": {k: v["demand"] for k, v in variables_demand.items()},
    }


def _calculate_year(args: tuple):
    """
    Prepares the data for the calculation of LCA results for a given year
    and calls the process_region function to calculate the results for each region.
    """
    (
        model,
        scenario,
        year,
        regions,
        variables,
        methods,
        demand_cutoff,
        filepaths,
        mapping,
        units,
        lca_results,
        classifications,
        scenarios,
        reverse_classifications,
        debug,
        use_distributions,
    ) = args

    print(f"------ Calculating LCA results for {year}...")
    if debug:
        logging.info(
            f"############################### "
            f"{model}, {scenario}, {year} "
            f"###############################"
        )

    geo = Geomap(model=model)

    # Try to load LCA matrices for the given model, scenario, and year
    try:
        bw_datapackage, technosphere_indices, biosphere_indices = get_lca_matrices(
            filepaths, model, scenario, year
        )

    except FileNotFoundError:
        # If LCA matrices can't be loaded, skip to the next iteration
        if debug:
            logging.warning(f"Skipping {model}, {scenario}, {year}, as data not found.")
        return

    # Fetch indices
    vars_info = fetch_indices(mapping, regions, variables, technosphere_indices, geo)

    # Remove contribution from activities in other activities
    # A = remove_double_counting(A, vars_info)

    # check unclassified activities
    missing_classifications = check_unclassified_activities(
        technosphere_indices, classifications
    )

    if missing_classifications:
        if debug:
            logging.warning(
                f"{len(missing_classifications)} activities are not found in the classifications."
                "See missing_classifications.csv for more details."
            )

    results = {}

    locations = lca_results.coords["location"].values.tolist()

    acts_category_idx_dict = _group_technosphere_indices(
        technosphere_indices=technosphere_indices,
        group_by=lambda x: classifications.get(x[:3], "unclassified"),
        group_values=list(set(lca_results.coords["act_category"].values)),
    )

    acts_location_idx_dict = _group_technosphere_indices(
        technosphere_indices=technosphere_indices,
        group_by=lambda x: x[-1],
        group_values=locations,
    )

    results["other"] = {
        "acts_category_idx_dict": acts_category_idx_dict,
        "acts_location_idx_dict": acts_location_idx_dict,
    }

    if use_distributions == 0:
        lca = bc.LCA(
            demand={0: 1},
            data_objs=[
                bw_datapackage,
            ],
        )
        lca.lci(factorize=True)
    else:
        lca = MonteCarloLCA(
            demand={0: 1},
            data_objs=[
                bw_datapackage,
            ],
            use_distributions=True,
        )
        lca.lci()

    characterization_matrix = fill_characterization_factors_matrices(
        methods=methods,
        biosphere_matrix_dict=lca.dicts.biosphere,
        biosphere_dict=biosphere_indices,
        debug=debug,
    )

    if debug:
        logging.info(
            f"Characterization matrix created. Shape: {characterization_matrix.shape}"
        )

    bar = pyprind.ProgBar(len(regions))
    for region in regions:
        bar.update()
        # Iterate over each region
        results[region] = process_region(
            (
                model,
                scenario,
                year,
                region,
                variables,
                vars_info[region],
                scenarios,
                units,
                demand_cutoff,
                lca,
                characterization_matrix,
                debug,
                use_distributions,
            )
        )

    return results<|MERGE_RESOLUTION|>--- conflicted
+++ resolved
@@ -21,17 +21,8 @@
 
 from .filesystem_constants import DIR_CACHED_DB
 from .lcia import fill_characterization_factors_matrices
-<<<<<<< HEAD
 from .utils import get_unit_conversion_factors, fetch_indices, check_unclassified_activities, \
     _group_technosphere_indices
-=======
-from .pathways import _group_technosphere_indices
-from .utils import (
-    check_unclassified_activities,
-    fetch_indices,
-    get_unit_conversion_factors,
-)
->>>>>>> 1e97b7d1
 
 logging.basicConfig(
     level=logging.DEBUG,
