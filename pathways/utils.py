"""
Utilities for the pathways module.

These utilities include functions for loading activities classifications and units conversion, harmonizing units,
creating an LCA results array, displaying results, loading a numpy array from disk, getting visible files, cleaning the
cache directory, resizing scenario data, fetching indices, fetching inventories locations, converting a CSV file to a
dictionary, checking unclassified activities, and getting activity indices.

"""

import csv
import logging
from pathlib import Path
from typing import Any, Dict, List, Set, Tuple, Union

import numpy as np
import xarray as xr
import yaml
from premise.geomap import Geomap

from .filesystem_constants import DATA_DIR, DIR_CACHED_DB

CLASSIFICATIONS = DATA_DIR / "activities_classifications.yaml"
UNITS_CONVERSION = DATA_DIR / "units_conversion.yaml"


logging.basicConfig(
    level=logging.DEBUG,
    filename="pathways.log",  # Log file to save the entries
    filemode="a",  # Append to the log file if it exists, 'w' to overwrite
    format="%(asctime)s - %(levelname)s - %(module)s - %(message)s",
    datefmt="%Y-%m-%d %H:%M:%S",
)


def read_indices_csv(file_path: Path) -> dict[tuple[str, str, str, str], int]:
    """
    Reads a CSV file and returns its contents as a dictionary.

    Each row of the CSV file is expected to contain four string values followed by an index.
    These are stored in the dictionary as a tuple of the four strings mapped to the index.

    :param file_path: The path to the CSV file.
    :type file_path: Path

    :return: A dictionary mapping tuples of four strings to indices.
    For technosphere indices, the four strings are the activity name, product name, location, and unit.
    For biosphere indices, the four strings are the flow name, category, subcategory, and unit.
    :rtype: Dict[Tuple[str, str, str, str], str]
    """
    indices = dict()
    with open(file_path) as read_obj:
        csv_reader = csv.reader(read_obj, delimiter=";")
        for row in csv_reader:
            try:
                indices[(row[0], row[1], row[2], row[3])] = int(row[4])
            except IndexError as err:
                logging.error(
                    f"Error reading row {row} from {file_path}: {err}. "
                    f"Could it be that the file uses commas instead of semicolons?"
                )
    return indices


def load_classifications():
    """Load the activities classifications."""

    # check if file exists
    if not Path(CLASSIFICATIONS).exists():
        raise FileNotFoundError(f"File {CLASSIFICATIONS} not found")

    with open(CLASSIFICATIONS, "r") as f:
        data = yaml.full_load(f)

    return data


def harmonize_units(scenario: xr.DataArray, variables: list) -> xr.DataArray:
    """
    Harmonize the units of a scenario. Some units are in PJ/yr, while others are in EJ/yr
    We want to convert everything to the same unit - preferably the largest one.
    :param scenario: xr.DataArray
    :param variables: list of variables
    :return: xr.DataArray
    """

    missing_vars = [var for var in variables if var not in scenario.attrs["units"]]
    if missing_vars:
        raise KeyError(
            f"The following variables are missing in 'scenario.attrs[\"units\"]': {missing_vars}"
        )

    units = [scenario.attrs["units"][var] for var in variables]

    if len(variables) == 0:
        raise ValueError("Empty list of variables")

    # if not all units are the same, we need to convert
    if len(set(units)) > 1:
        if all(x in ["PJ/yr", "EJ/yr", "PJ/yr."] for x in units):
            # convert to EJ/yr
            # create vector of conversion factors
            conversion_factors = np.array(
                [1e-3 if u in ("PJ/yr", "PJ/yr.") else 1 for u in units]
            )
            # multiply scenario by conversion factors
            scenario.loc[dict(variables=variables)] *= conversion_factors[
                :, np.newaxis, np.newaxis
            ]
            # update units
            scenario.attrs["units"] = {var: "EJ/yr" for var in variables}

    return scenario


def get_unit_conversion_factors(
    scenario_unit: dict, dataset_unit: list, unit_mapping: dict
) -> np.ndarray:
    """
    Get the unit conversion factors for a given scenario unit and dataset unit.
    :param scenario_unit:
    :param dataset_unit:
    :param unit_mapping:
    :return:
    """

    if scenario_unit != dataset_unit:
        return np.array(unit_mapping.get(scenario_unit, {})[dataset_unit])
    return np.array([1])


def load_units_conversion() -> dict:
    """Load the units conversion."""

    with open(UNITS_CONVERSION, "r") as f:
        data = yaml.full_load(f)

    return data


def create_lca_results_array(
    methods: [List[str], None],
    years: List[int],
    regions: List[str],
    locations: List[str],
    models: List[str],
    scenarios: List[str],
    classifications: dict,
    mapping: dict,
    use_distributions: bool = False,
) -> xr.DataArray:
    """
    Create an xarray DataArray to store Life Cycle Assessment (LCA) results.

    The DataArray has dimensions `act_category`, `impact_category`, `year`, `region`, `model`, and `scenario`.

    :param methods: A list of impact categories.
    :type methods: List[str]
    :param years: A list of years.
    :type years: List[int]
    :param regions: A list of regions.
    :type regions: List[str]
    :param locations: A list of locations.
    :type locations: List[str]
    :param models: A list of models.
    :type models: List[str]
    :param scenarios: A list of scenarios.
    :type scenarios: List[str]
    :param classifications: A dictionary mapping activities to categories.
    :type classifications: dict
    :param mapping: A dictionary mapping scenario variables to LCA datasets.
    :type mapping: dict
    :param use_distributions: A boolean indicating whether to use distributions.
    :type use_distributions: bool

    :return: An xarray DataArray with the appropriate coordinates and dimensions to store LCA results.
    :rtype: xr.DataArray
    """

    # check if any of the list parameters is empty, and if so, throw an error
    if not all([methods, years, regions, locations, models, scenarios]):
        raise ValueError("Empty list parameter")

    # Define the coordinates for the xarray DataArray
    coords = {
        "act_category": list(set(classifications.values())),
        "variable": list(mapping.keys()),
        "year": years,
        "region": regions,
        "location": locations,
        "model": models,
        "scenario": scenarios,
        "impact_category": methods,
    }

    if use_distributions is True:
        # we calculate the 5th, 50th, and 95th percentiles
        coords.update({"quantile": [0.05, 0.5, 0.95]})

    dims = (
        len(coords["act_category"]),
        len(coords["variable"]),
        len(years),
        len(regions),
        len(locations),
        len(models),
        len(scenarios),
        len(methods),
    )

    if use_distributions is True:
        dims += (3,)

    # Create the xarray DataArray with the defined coordinates and dimensions.
    # The array is initialized with zeros.
    return xr.DataArray(np.zeros(dims), coords=coords, dims=list(coords.keys()))


def display_results(
    lca_results: Union[xr.DataArray, None],
    cutoff: float = 0.001,
    interpolate: bool = False,
) -> xr.DataArray:
    """
    Display the LCA results.
    Remove results below a cutoff value and aggregate them into a single category.
    :param lca_results: The LCA results.
    :param cutoff: The cutoff value.
    :param interpolate: A boolean indicating whether to interpolate the results.
    :return: The LCA results.
    :rtype: xr.DataArray
    """
    if lca_results is None:
        raise ValueError("No results to display")

    if len(lca_results.year) > 1 and interpolate:
        lca_results = lca_results.interp(
            year=np.arange(lca_results.year.min(), lca_results.year.max() + 1),
            kwargs={"fill_value": "extrapolate"},
            method="linear",
        )

    above_cutoff = lca_results.where(lca_results > cutoff)

    # Step 2: Aggregate values below the cutoff across the 'act_category' dimension
    # Summing all values below the cutoff for each combination of other dimensions
    below_cutoff = lca_results.where(lca_results <= cutoff).sum(dim="act_category")

    # Since summing removes the 'act_category', we need to add it back
    # Create a new coordinate for 'act_category' that includes 'other'
    new_act_category = np.append(lca_results.act_category.values, "other")

    # Create a new DataArray for below-cutoff values with 'act_category' as 'other'
    # This involves broadcasting below_cutoff to match the original array's dimensions but with 'act_category' replaced
    other_data = below_cutoff.expand_dims({"act_category": ["other"]}, axis=0)

    # Step 3: Combine the above-cutoff data with the new 'other' data
    # Concatenate along the 'act_category' dimension
    combined = xr.concat([above_cutoff, other_data], dim="act_category")

    # Ensure the 'act_category' coordinate is updated to include 'other'
    combined = combined.assign_coords({"act_category": new_act_category})

    return combined


def load_numpy_array_from_disk(filepath):
    """
    Load a numpy array from disk.
    :param filepath: The path to the file containing the numpy array.
    :return: numpy array
    """

    return np.load(filepath, allow_pickle=True)


def get_visible_files(path: str) -> list[Path]:
    """
    Get visible files in a directory.
    :param path: The path to the directory.
    :return: List of visible files.
    """
    return [file for file in Path(path).iterdir() if not file.name.startswith(".")]


def clean_cache_directory():
    # clean up the cache directory
    for file in get_visible_files(DIR_CACHED_DB):
        file.unlink()


def resize_scenario_data(
    scenario_data: xr.DataArray,
    model: List[str],
    scenario: List[str],
    region: List[str],
    year: List[int],
    variables: List[str],
) -> xr.DataArray:
    """
    Resize the scenario data to the given scenario, year, region, and variables.
    :param model: List of models.
    :param scenario_data: xarray DataArray with scenario data.
    :param scenario: List of scenarios.
    :param year: List of years.
    :param region: List of regions.
    :param variables: List of variables.
    :return: Resized scenario data.
    """

    # Get the indices for the given scenario, year, region, and variables
    model_idx = [scenario_data.coords["model"].values.tolist().index(x) for x in model]
    scenario_idx = [
        scenario_data.coords["pathway"].values.tolist().index(x) for x in scenario
    ]
    year_idx = [scenario_data.coords["year"].values.tolist().index(x) for x in year]
    region_idx = [
        scenario_data.coords["region"].values.tolist().index(x) for x in region
    ]
    variable_idx = [
        scenario_data.coords["variables"].values.tolist().index(x) for x in variables
    ]

    # Resize the scenario data
    scenario_data = scenario_data.isel(
        model=model_idx,
        pathway=scenario_idx,
        year=year_idx,
        region=region_idx,
        variables=variable_idx,
    )

    return scenario_data


def get_activity_indices(
    activities: List[Tuple[str, str, str, str]],
    technosphere_index: Dict[Tuple[str, str, str, str], Any],
    geo: Geomap,
    debug: bool = False,
) -> List[int]:
    """
    Fetch the indices of activities in the technosphere matrix, optimized for efficiency.
    """

    # Cache for previously computed IAM to Ecoinvent mappings
    location_cache = {}

    indices = []  # Output list of indices

    for activity in activities:
        possible_locations = [activity[-1]]  # Start with the activity's own region

        # Extend possible locations with IAM mappings, if applicable
        if (geo.model.upper(), activity[-1]) in geo.geo:
            # Use cached result if available
            if activity[-1] in location_cache:
                possible_locations.extend(location_cache[activity[-1]])
            else:
                mappings = geo.iam_to_ecoinvent_location(activity[-1])
                location_cache[activity[-1]] = mappings
                possible_locations.extend(mappings)

        # Add default locations to the end of the search list
        possible_locations.extend(["RoW", "GLO", "RER", "CH"])

        # Attempt to find the index in technosphere_index
        for loc in possible_locations:
            idx = technosphere_index.get((activity[0], activity[1], activity[2], loc))
            if idx is not None:
                indices.append(int(idx))
                break
        else:
            # If the index was not found, append None and optionally log
            indices.append(None)

            if debug:
                logging.warning(
                    f"Activity {activity} not found in the technosphere matrix."
                )

    return indices


def fetch_indices(
    mapping: dict, regions: list, variables: list, technosphere_index: dict, geo: Geomap
) -> dict:
    """
    Fetch the indices for the given activities in the technosphere matrix.

    :param mapping: Mapping of scenario variables to LCA datasets.
    :type mapping: dict
    :param regions: List of regions.
    :type regions: list
    :param variables: List of variables.
    :type variables: list
    :param technosphere_index: Technosphere index.
    :type technosphere_index: dict
    :param geo: Geomap object.
    :type geo: Geomap
    :return: Dictionary of indices.
    :rtype: dict
    """

    # Pre-process mapping data to minimize repetitive data access
    activities_info = {
        variable: (
            mapping[variable]["dataset"][0]["name"],
            mapping[variable]["dataset"][0]["reference product"],
            mapping[variable]["dataset"][0]["unit"],
        )
        for variable in variables
    }

    # Initialize dictionary to hold indices
    vars_idx = {}

    for region in regions:
        # Construct activities list for the current region
        activities = [
            (name, ref_product, unit, region)
            for name, ref_product, unit in activities_info.values()
        ]

        # Use _get_activity_indices to fetch indices
        idxs = get_activity_indices(activities, technosphere_index, geo)

        # Map variables to their indices and associated dataset information
        vars_idx[region] = {
            variable: {
                "idx": idx,
                "dataset": activities[i],
            }
            for i, (variable, idx) in enumerate(zip(variables, idxs))
        }

        if len(variables) != len(idxs):
            logging.warning(f"Could not find all activities for region {region}.")

    return vars_idx


def fetch_inventories_locations(
    technosphere_indices: Dict[str, Tuple[str, str, str]]
) -> List[str]:
    """
    Fetch the locations of the inventories.
    :param technosphere_indices: Dictionary with the indices of the activities in the technosphere matrix.
    :return: List of locations.
    """

    locations = list(set([act[3] for act in technosphere_indices]))
    logging.info(f"Unique locations in LCA database: {locations}")

    return locations


def csv_to_dict(filename: str) -> dict[int, tuple[str, ...]]:
    """
    Convert a CSV file to a dictionary.
    :param filename: The name of the CSV file.
    :return: A dictionary with the data from the CSV file.
    """
    output_dict = {}

    with open(filename, encoding="utf-8") as file:
        reader = csv.reader(file, delimiter=";")
        for row in reader:
            # Making sure there are at least 5 items in the row
            if len(row) >= 5:
                # The first four items are the key, the fifth item is the value
                key = tuple(row[:4])
                value = row[4]
                output_dict[int(value)] = key
            else:
                logging.warning(f"Row {row} has less than 5 items.")

    return output_dict


def check_unclassified_activities(
    technosphere_indices: dict, classifications: dict
) -> List:
    """
    Check if there are activities in the technosphere matrix that are not in the classifications.
    :param technosphere_indices: List of activities in the technosphere matrix.
    :param classifications: Dictionary of activities classifications.
    :return: List of activities not found in the classifications.
    """
    missing_classifications = []
    for act in technosphere_indices:
        if act[:3] not in classifications:
            missing_classifications.append(list(act[:3]))

    if missing_classifications:
        with open("missing_classifications.csv", "a") as f:
            writer = csv.writer(f)
            writer.writerows(missing_classifications)

    return missing_classifications


def _group_technosphere_indices(
    technosphere_indices: dict, group_by, group_values: list
) -> dict:
    """
    Generalized function to group technosphere indices by an arbitrary attribute (category, location, etc.).

    :param technosphere_indices: Mapping of activities to their indices in the technosphere matrix.
    :param group_by: A function that takes an activity and returns its group value (e.g., category or location).
    :param group_values: The set of all possible group values (e.g., all categories or locations).
    :return: A tuple containing a list of lists of indices, a dictionary mapping group values to lists of indices,
             and a 2D numpy array of indices, where rows have been padded with -1 to ensure equal lengths.
    """

    acts_dict = {}
    for value in group_values:
        x = [
            int(technosphere_indices[a])
            for a in technosphere_indices
            if group_by(a) == value
        ]
        acts_dict[value] = x

    return acts_dict


def read_categories_from_yaml(file_path: Path) -> Dict:
    """
    Read categories from a YAML file.

    :param file_path: The path to the YAML file.
    :return: The categories.
    """
    with open(file_path, "r") as file:
        filters = yaml.safe_load(file)

    return filters


def gather_filters(current_level: Dict, combined_filters: Dict[str, Set[str]]) -> None:
    """
    Recursively gather filters from the current level and all sub-levels.

    :param current_level: The current level in the filters dictionary.
    :param combined_filters: The combined filter criteria dictionary.
    """
    if "ecoinvent_aliases" in current_level:
        ecoinvent_aliases = current_level["ecoinvent_aliases"]
        for k in combined_filters.keys():
            combined_filters[k].update(ecoinvent_aliases.get(k, []))
    for key, value in current_level.items():
        if isinstance(value, dict):
            gather_filters(value, combined_filters)


def get_combined_filters(
    filters: Dict, paths: List[List[str]]
) -> Tuple[Dict[str, List[str]], Dict[str, List[str]]]:
    """
    Traverse the filters dictionary to get combined filter criteria based on multiple paths.

    :param filters: The filters dictionary loaded from YAML.
    :param paths: A list of lists, where each inner list represents a path in the hierarchy.
    :return: A tuple with combined filter criteria dictionary and exceptions dictionary.
    """
    combined_filters = {
        "name_fltr": set(),
        "name_mask": set(),
        "product_fltr": set(),
        "product_mask": set(),
    }

    exceptions_filters = {
        "name_fltr": set(),
        "product_fltr": set(),
    }

    for path in paths:
        current_level = filters
        for key in path:
            current_level = current_level.get(key, {})
            if not isinstance(current_level, dict):
                break
        gather_filters(current_level, combined_filters)

    # Gather exceptions from the "Exceptions" path
    exceptions = filters.get("Exceptions", {}).get("ecoinvent_aliases", {})
    for k in exceptions_filters.keys():
        exceptions_filters[k].update(exceptions.get(k, []))

    for k in combined_filters.keys():
        combined_filters[k] = list(combined_filters[k])
    for k in exceptions_filters.keys():
        exceptions_filters[k] = list(exceptions_filters[k])

    return combined_filters, exceptions_filters


def apply_filters(
    technosphere_inds: Dict[Tuple[str, str, str, str], int],
    filters: Dict[str, List[str]],
    exceptions: Dict[str, List[str]],
<<<<<<< HEAD
    paths: List[List[str]]  # Add paths as an argument
) -> Tuple[List[int], List[int], Dict[str, Set[str]], Dict[str, Set[str]]]:
=======
) -> Tuple[List[int], List[int]]:
>>>>>>> 61b1be3e
    """
    Apply the filters to the database and return a list of indices and exceptions,
    along with the names of filtered activities and exceptions categorized by paths.

    :param technosphere_inds: Dictionary where keys are tuples of four strings (activity name, product name, location, unit)
                     and values are integers (indices).
    :param filters: Dictionary containing the filter criteria.
    :param exceptions: Dictionary containing the exceptions criteria.
    :param paths: List of lists, where each inner list represents a path in the hierarchy.
    :return: Tuple containing a list of indices of filtered activities, a list of indices of exceptions,
             and dictionaries of categorized names of filtered activities and exceptions.
    """
    name_fltr = filters.get("name_fltr", [])
    name_mask = filters.get("name_mask", [])
    product_fltr = filters.get("product_fltr", [])
    product_mask = filters.get("product_mask", [])

    exception_name_fltr = exceptions.get("name_fltr", [])
    exception_product_fltr = exceptions.get("product_fltr", [])
    exception_name_mask = exceptions.get("name_mask", [])
    exception_product_mask = exceptions.get("product_mask", [])

    def match_filter(item, filter_values):
        return any(fltr in item for fltr in filter_values)

    def match_mask(item, mask_values):
        return any(msk in item for msk in mask_values)

    filtered_indices = []
    exception_indices = []
    filtered_names = {tuple(path): set() for path in paths}
    exception_names = {tuple(path): set() for path in paths}

    for key, value in technosphere_inds.items():
        name, product, location, unit = key

        if name_fltr and not match_filter(name, name_fltr):
            continue
        if product_fltr and not match_filter(product, product_fltr):
            continue
        if name_mask and match_mask(name, name_mask):
            continue
        if product_mask and match_mask(product, product_mask):
            continue

        filtered_indices.append(value)
        for path in paths:
            path_str = " ".join(path)
            if match_filter(name, path_str):
                filtered_names[tuple(path)].add(name)

    for key, value in technosphere_inds.items():
        name, product, location, unit = key

        if exception_name_fltr and not match_filter(name, exception_name_fltr):
            continue
        if exception_product_fltr and not match_filter(product, exception_product_fltr):
            continue
        if exception_name_mask and match_mask(name, exception_name_mask):
            continue
        if exception_product_mask and match_mask(product, exception_product_mask):
            continue

        exception_indices.append(value)
        for path in paths:
            path_str = " ".join(path)
            if match_filter(name, path_str):
                exception_names[tuple(path)].add(name)

    return filtered_indices, exception_indices, filtered_names, exception_names<|MERGE_RESOLUTION|>--- conflicted
+++ resolved
@@ -601,12 +601,8 @@
     technosphere_inds: Dict[Tuple[str, str, str, str], int],
     filters: Dict[str, List[str]],
     exceptions: Dict[str, List[str]],
-<<<<<<< HEAD
     paths: List[List[str]]  # Add paths as an argument
 ) -> Tuple[List[int], List[int], Dict[str, Set[str]], Dict[str, Set[str]]]:
-=======
-) -> Tuple[List[int], List[int]]:
->>>>>>> 61b1be3e
     """
     Apply the filters to the database and return a list of indices and exceptions,
     along with the names of filtered activities and exceptions categorized by paths.
