--- conflicted
+++ resolved
@@ -25,18 +25,14 @@
 
 from .data_validation import validate_datapackage
 from .filesystem_constants import DATA_DIR, DIR_CACHED_DB
-from .lca import (  # get_subshares_matrix,
+from .lca import (
     fill_characterization_factors_matrices,
-    get_indices,
     get_lca_matrices,
 
     get_matrix_arrays,
-<<<<<<< HEAD
     get_indices,
     adjust_matrix_based_on_shares,
     get_subshares_matrix,
-=======
->>>>>>> 70e54d7a
     remove_double_counting,
 )
 from .lcia import get_lcia_method_names
@@ -143,7 +139,6 @@
     """
     Fetch the indices in the technosphere matrix from the activities in technologies_shares.yaml in
     the given regions.
-    others shares are resized.
     :param regions: List of regions
     :param A_index: Dictionary with the indices of the activities in the technosphere matrix.
     :param geo: Geomap object.
